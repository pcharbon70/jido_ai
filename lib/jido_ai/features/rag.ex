defmodule Jido.AI.Features.RAG do
  @moduledoc """
  Retrieval-Augmented Generation (RAG) support for document-enhanced completions.

  Enables models to generate responses augmented with external documents,
  with provider-specific document formatting and citation extraction.

  ## Supported Providers

  - **Cohere**: Native RAG with `documents` parameter (Command-R models)
  - **Google**: Grounding with inline data or Google Search
  - **Anthropic**: Citation support via extended thinking

  ## Document Format

  Documents must be maps with at least a `content` field:

      %{
        content: "Document text...",
        title: "Optional title",
        url: "https://example.com",
        metadata: %{...}
      }

  ## Usage

      # Prepare documents for a provider
      {:ok, formatted} = RAG.prepare_documents(documents, :cohere)

      # Check RAG support
      RAG.supports?(model)

      # Extract citations from response
      {:ok, citations} = RAG.extract_citations(response, :cohere)
  """

  alias Jido.AI.Model

  # Validation limits
  @max_documents 100
  @max_document_size 500_000
  @min_content_length 1

  @type document :: %{
          required(:content) => String.t(),
          optional(:title) => String.t(),
          optional(:url) => String.t(),
          optional(:metadata) => map()
        }

  @type citation :: %{
          text: String.t(),
          document_index: non_neg_integer(),
          start: non_neg_integer(),
          end: non_neg_integer()
        }

  @doc """
  Check if a model supports RAG.

  ## Parameters
    - model: Jido.AI.Model struct

  ## Returns
    Boolean indicating RAG support

  ## Examples

      iex> RAG.supports?(model)
      true
  """
  @spec supports?(Model.t()) :: boolean()
  def supports?(%Model{provider: provider}) do
    provider in [:cohere, :google, :anthropic]
  end

  @doc """
  Prepare documents for a specific provider's RAG format.

  Each provider requires different document formatting:
  - Cohere: List of maps with text/snippet fields
  - Google: Inline data format with content
  - Anthropic: Plain text concatenation with markers

  ## Parameters
    - documents: List of document maps
    - provider: Provider atom

  ## Returns
    - `{:ok, formatted_documents}` on success
    - `{:error, reason}` if provider doesn't support RAG

  ## Examples

      iex> documents = [%{content: "Text", title: "Doc"}]
      iex> RAG.prepare_documents(documents, :cohere)
      {:ok, [%{"text" => "Text", "title" => "Doc"}]}
  """
  @spec prepare_documents([document()], atom()) :: {:ok, list()} | {:error, term()}
  def prepare_documents(documents, provider) when is_list(documents) do
    with :ok <- validate_documents(documents) do
      do_prepare_documents(documents, provider)
    end
  end

  def prepare_documents(_documents, _provider) do
    {:error, "Documents must be a list"}
  end

  defp do_prepare_documents(documents, :cohere) do
    formatted =
      Enum.map(documents, fn doc ->
        case Map.fetch(doc, :content) do
          {:ok, content} ->
            %{
              "text" => content,
              "title" => Map.get(doc, :title, "Document"),
              "id" => Map.get(doc, :id, generate_doc_id())
            }
            |> maybe_add_url(doc)

          :error ->
            throw({:missing_content, "Document missing required :content field"})
        end
      end)

    {:ok, formatted}
  catch
    {:missing_content, reason} -> {:error, reason}
  end

  defp do_prepare_documents(documents, :google) do
    formatted =
      Enum.map(documents, fn doc ->
        case Map.fetch(doc, :content) do
          {:ok, content} ->
            %{
              "inline_data" => %{
                "content" => content,
                "mime_type" => "text/plain"
              }
            }
            |> maybe_add_metadata(doc)

          :error ->
            throw({:missing_content, "Document missing required :content field"})
        end
      end)

    {:ok, formatted}
  catch
    {:missing_content, reason} -> {:error, reason}
  end

  defp do_prepare_documents(documents, :anthropic) do
    # Anthropic doesn't have native RAG, but we can format documents
    # into the system prompt with citation markers
    formatted_text =
      documents
      |> Enum.with_index(1)
<<<<<<< HEAD
      |> Enum.map(fn {doc, idx} ->
=======
      |> Enum.map_join("\n", fn {doc, idx} ->
>>>>>>> 44947168
        case Map.fetch(doc, :content) do
          {:ok, content} ->
            title = Map.get(doc, :title, "Document #{idx}")
            "\n[#{idx}] #{title}\n#{content}\n"

          :error ->
            throw({:missing_content, "Document missing required :content field"})
        end
      end)
<<<<<<< HEAD
      |> Enum.join("\n")
=======
>>>>>>> 44947168

    {:ok, formatted_text}
  catch
    {:missing_content, reason} -> {:error, reason}
  end

  defp do_prepare_documents(_documents, provider) do
    {:error, "Provider #{provider} does not support RAG"}
  end

  @doc """
  Extract citations from a RAG-enhanced response.

  Different providers return citations in different formats.
  This function normalizes them to a common structure.

  ## Parameters
    - response: Raw response from provider
    - provider: Provider atom

  ## Returns
    - `{:ok, [citations]}` with normalized citation list
    - `{:ok, []}` if no citations found
    - `{:error, reason}` on failure

  ## Examples

      iex> RAG.extract_citations(response, :cohere)
      {:ok, [%{text: "...", document_index: 0, start: 10, end: 50}]}
  """
  @spec extract_citations(map(), atom()) :: {:ok, [citation()]} | {:error, term()}
  def extract_citations(%{"citations" => citations}, :cohere) when is_list(citations) do
    normalized =
      Enum.map(citations, fn citation ->
        %{
          text: Map.get(citation, "text", ""),
          document_index: Map.get(citation, "document_ids", []) |> List.first() |> parse_int(0),
          start: Map.get(citation, "start", 0),
          end: Map.get(citation, "end", 0)
        }
      end)

    {:ok, normalized}
  end

  def extract_citations(%{"grounding_metadata" => metadata}, :google) do
    # Google returns grounding chunks
    chunks = Map.get(metadata, "grounding_chunks", [])

    citations =
      Enum.map(chunks, fn chunk ->
        %{
          text: Map.get(chunk, "text", ""),
          document_index: 0,
          start: 0,
          end: 0
        }
      end)

    {:ok, citations}
  end

  def extract_citations(_response, :anthropic) do
    # Anthropic doesn't return structured citations
    # Would need to parse [1], [2] style references from text
    {:ok, []}
  end

  def extract_citations(_response, _provider) do
    {:ok, []}
  end

  @doc """
  Build RAG-enhanced options for chat completion.

  Adds provider-specific RAG parameters to the options map.

  ## Parameters
    - documents: List of document maps
    - base_opts: Base options map for chat completion
    - provider: Provider atom

  ## Returns
    - `{:ok, enhanced_opts}` with RAG parameters added
    - `{:error, reason}` if RAG not supported

  ## Examples

      iex> RAG.build_rag_options(documents, %{temperature: 0.7}, :cohere)
      {:ok, %{temperature: 0.7, documents: [...]}}
  """
  @spec build_rag_options([document()], map(), atom()) :: {:ok, map()} | {:error, term()}
  def build_rag_options(documents, base_opts, provider) when is_list(documents) do
    case prepare_documents(documents, provider) do
      {:ok, formatted_docs} ->
        opts =
          case provider do
            :cohere ->
              Map.put(base_opts, :documents, formatted_docs)

            :google ->
              # Google uses grounding in tools parameter
              grounding = %{
                "grounding" => %{
                  "inline_data" => formatted_docs
                }
              }

              Map.put(base_opts, :tools, [grounding])

            :anthropic ->
              # For Anthropic, inject documents into system prompt
              current_system = Map.get(base_opts, :system, "")
              enhanced_system = "#{current_system}\n\nReference Documents:#{formatted_docs}"
              Map.put(base_opts, :system, enhanced_system)
          end

        {:ok, opts}

      {:error, reason} ->
        {:error, reason}
    end
  end

  # Private helpers

  # Validation

  defp validate_documents(documents) when is_list(documents) do
    cond do
<<<<<<< HEAD
      Enum.empty?(documents) ->
=======
      documents == [] ->
>>>>>>> 44947168
        {:error, "Documents list cannot be empty"}

      length(documents) > @max_documents ->
        {:error, "Too many documents: maximum is #{@max_documents}, got #{length(documents)}"}

      true ->
        validate_document_contents(documents)
    end
  end

  defp validate_documents(_), do: {:error, "Documents must be a list"}

  defp validate_document_contents(documents) do
    Enum.reduce_while(documents, :ok, fn doc, _acc ->
      case validate_single_document(doc) do
        :ok -> {:cont, :ok}
        error -> {:halt, error}
      end
    end)
  end

  defp validate_single_document(doc) when is_map(doc) do
    cond do
      not Map.has_key?(doc, :content) ->
        {:error, "Document missing required :content field"}

      not is_binary(doc.content) ->
        {:error, "Document :content must be a string"}

      String.length(doc.content) < @min_content_length ->
        {:error, "Document content cannot be empty"}

      String.length(doc.content) > @max_document_size ->
        {:error,
         "Document content too large: maximum is #{@max_document_size} characters, got #{String.length(doc.content)}"}

      true ->
        :ok
    end
  end

  defp validate_single_document(_), do: {:error, "Document must be a map"}

  # Document formatting helpers

  defp maybe_add_url(doc_map, %{url: url}) when is_binary(url) do
    Map.put(doc_map, "url", url)
  end

  defp maybe_add_url(doc_map, _), do: doc_map

  defp maybe_add_metadata(doc_map, %{metadata: metadata}) when is_map(metadata) do
    Map.put(doc_map, "metadata", metadata)
  end

  defp maybe_add_metadata(doc_map, _), do: doc_map

  defp generate_doc_id do
    "doc_#{System.unique_integer([:positive, :monotonic])}"
  end

  defp parse_int(value, _default) when is_integer(value), do: value

  defp parse_int(value, default) when is_binary(value) do
    case Integer.parse(value) do
      {int, _} -> int
      :error -> default
    end
  end

  defp parse_int(_, default), do: default
end<|MERGE_RESOLUTION|>--- conflicted
+++ resolved
@@ -158,11 +158,7 @@
     formatted_text =
       documents
       |> Enum.with_index(1)
-<<<<<<< HEAD
-      |> Enum.map(fn {doc, idx} ->
-=======
       |> Enum.map_join("\n", fn {doc, idx} ->
->>>>>>> 44947168
         case Map.fetch(doc, :content) do
           {:ok, content} ->
             title = Map.get(doc, :title, "Document #{idx}")
@@ -172,10 +168,6 @@
             throw({:missing_content, "Document missing required :content field"})
         end
       end)
-<<<<<<< HEAD
-      |> Enum.join("\n")
-=======
->>>>>>> 44947168
 
     {:ok, formatted_text}
   catch
@@ -306,11 +298,7 @@
 
   defp validate_documents(documents) when is_list(documents) do
     cond do
-<<<<<<< HEAD
-      Enum.empty?(documents) ->
-=======
       documents == [] ->
->>>>>>> 44947168
         {:error, "Documents list cannot be empty"}
 
       length(documents) > @max_documents ->
