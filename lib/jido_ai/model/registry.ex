defmodule Jido.AI.Model.Registry do
  @moduledoc """
  Unified model registry integrating ReqLLM catalog.

  This module provides a unified interface for model discovery that integrates
  ReqLLM's comprehensive model registry (2000+ models across 57+ providers)
  while maintaining backward compatibility with existing legacy provider adapters.

  ## Primary Functions

  - Model discovery from ReqLLM registry with fallback to legacy adapters
  - Enhanced model metadata with capabilities, pricing, and limits
  - Advanced filtering by capabilities, cost, performance tier
  - Unified model access across all providers

  ## Usage Examples

      # List all available models
      {:ok, models} = Jido.AI.Model.Registry.list_models()

      # Get models from specific provider
      {:ok, models} = Jido.AI.Model.Registry.list_models(:anthropic)

      # Get specific model with enhanced metadata
      {:ok, model} = Jido.AI.Model.Registry.get_model(:anthropic, "claude-3-5-sonnet")

      # Discover models with advanced filtering
      {:ok, models} = Jido.AI.Model.Registry.discover_models([
        capability: :tool_call,
        max_cost_per_token: 0.001,
        min_context_length: 100_000
      ])

  """

  require Logger
  alias Jido.AI.Model.CapabilityIndex
  alias Jido.AI.Model.Registry.Adapter
  alias Jido.AI.Model.Registry.Cache
  alias Jido.AI.Model.Registry.MetadataBridge
  alias Jido.AI.Provider

  @type provider_id :: atom()
  @type model_name :: String.t()
  @type model_filter :: [
          capability: atom(),
          max_cost_per_token: float(),
          min_context_length: non_neg_integer(),
          modality: atom(),
          tier: atom()
        ]

  @doc """
  Lists all available models, optionally filtered by provider.

  Returns models from ReqLLM registry as primary source, with fallback to
  legacy provider adapters for backward compatibility.

  ## Parameters
    - provider_id: Optional atom specifying provider (:anthropic, :openai, etc.)

  ## Returns
    - {:ok, models} where models is a list of Jido.AI.Model structs
    - {:error, reason} if discovery fails

  ## Examples

      # All models across all providers
      {:ok, models} = list_models()
      length(models) # => 2000+

      # Models from specific provider
      {:ok, anthropic_models} = list_models(:anthropic)
      length(anthropic_models) # => 15+

  """
  @spec list_models(provider_id() | nil) :: {:ok, [Jido.AI.Model.t()]} | {:error, term()}
  def list_models(provider_id \\ nil) do
    # CRITICAL: Disable caching in test mode to prevent 60GB memory leak
    # Tests call list_models 165+ times, caching 2000+ models each time = OOM
    if Mix.env() == :test do
      # Test mode: fetch directly without caching
      fetch_models_from_registry(provider_id)
    else
      # Production mode: use cache for performance
      case provider_id && Cache.get(provider_id) do
        {:ok, cached_models} ->
          {:ok, cached_models}

        _ ->
          # Cache miss or no provider - fetch and cache
          fetch_and_cache_models(provider_id)
      end
    end
  rescue
    error ->
      Logger.error("Model registry error: #{inspect(error)}")
      {:error, "Failed to discover models: #{inspect(error)}"}
  end

  defp fetch_and_cache_models(provider_id) do
    # Fetch models from registry
    result = fetch_models_from_registry(provider_id)

    # Cache successful results for specific providers (only in non-test mode)
    if Mix.env() != :test do
      case {result, provider_id} do
        {{:ok, models}, pid} when is_atom(pid) and not is_nil(pid) ->
          Cache.put(pid, models)

        _ ->
          :ok
      end
    end

    result
  end

  defp fetch_models_from_registry(provider_id) do
    # Primary path: ReqLLM registry
<<<<<<< HEAD
    result =
      case get_models_from_registry(provider_id) do
        {:ok, [_ | _] = registry_models} ->
          # Enhance registry models with legacy adapter data if available
          enhanced_models = enhance_with_legacy_data(registry_models, provider_id)
          {:ok, enhanced_models}

        {:ok, []} when not is_nil(provider_id) ->
          # Fallback to legacy adapter for specific provider
          get_models_from_legacy_adapter(provider_id)
=======
    case get_models_from_registry(provider_id) do
      {:ok, [_ | _] = registry_models} ->
        # Enhance registry models with legacy adapter data if available
        enhanced_models = enhance_with_legacy_data(registry_models, provider_id)
        {:ok, enhanced_models}

      {:ok, []} when not is_nil(provider_id) ->
        # Fallback to legacy adapter for specific provider
        get_models_from_legacy_adapter(provider_id)
>>>>>>> 44947168

        {:ok, []} ->
          # Fallback to all legacy adapters
          get_models_from_all_legacy_adapters()

        {:error, reason} ->
          Logger.warning(
            "ReqLLM registry unavailable: #{inspect(reason)}, falling back to legacy adapters"
          )

<<<<<<< HEAD
          if provider_id do
            get_models_from_legacy_adapter(provider_id)
          else
            get_models_from_all_legacy_adapters()
          end
      end

    # Cache successful results for specific providers
    case {result, provider_id} do
      {{:ok, models}, pid} when is_atom(pid) and not is_nil(pid) ->
        Jido.AI.Model.Registry.Cache.put(pid, models)

      _ ->
        :ok
    end

    result
=======
        if provider_id do
          get_models_from_legacy_adapter(provider_id)
        else
          get_models_from_all_legacy_adapters()
        end
    end
>>>>>>> 44947168
  end

  @doc """
  Batch fetches models from multiple providers concurrently.

  This function optimizes model discovery across multiple providers by fetching
  them in parallel, significantly reducing total discovery time.

  ## Parameters
    - provider_ids: List of provider atoms to fetch models from

  ## Options
    - `:max_concurrency` - Maximum concurrent requests (default: 10)
    - `:timeout` - Timeout per provider request in ms (default: 30_000)

  ## Returns
    - `{:ok, results}` where results is a list of `{provider_id, {:ok, models} | {:error, reason}}`

  ## Examples

      # Fetch from multiple providers concurrently
      {:ok, results} = batch_get_models([:openai, :anthropic, :google])

      # With custom concurrency
      {:ok, results} = batch_get_models([:openai, :anthropic], max_concurrency: 5)

  """
  @spec batch_get_models(list(provider_id()), keyword()) ::
          {:ok, list({provider_id(), {:ok, list()} | {:error, term()}})}
  def batch_get_models(provider_ids, opts \\ []) when is_list(provider_ids) do
    max_concurrency = Keyword.get(opts, :max_concurrency, 10)
    timeout = Keyword.get(opts, :timeout, 30_000)

    results =
      provider_ids
      |> Task.async_stream(
        fn provider_id ->
          {provider_id, list_models(provider_id)}
        end,
        max_concurrency: max_concurrency,
        timeout: timeout,
        on_timeout: :kill_task
      )
      |> Enum.map(fn
        {:ok, result} -> result
        {:exit, reason} -> {:error, {:batch_timeout, reason}}
      end)

    {:ok, results}
  end

  @doc """
  Gets detailed information for a specific model.

  Returns enhanced model metadata combining ReqLLM registry data with
  legacy adapter information when available.

  ## Parameters
    - provider_id: Provider atom (:anthropic, :openai, etc.)
    - model_name: String model identifier ("claude-3-5-sonnet", etc.)

  ## Returns
    - {:ok, model} with enhanced Jido.AI.Model struct
    - {:error, reason} if model not found or unavailable

  ## Examples

      {:ok, model} = get_model(:anthropic, "claude-3-5-sonnet")
      model.capabilities.tool_call # => true
      model.pricing.prompt # => "$3.00 / 1M tokens"

  """
  @spec get_model(provider_id(), model_name()) :: {:ok, Jido.AI.Model.t()} | {:error, term()}
  def get_model(provider_id, model_name) when is_atom(provider_id) and is_binary(model_name) do
    # Primary path: ReqLLM registry
    case Adapter.get_model(provider_id, model_name) do
      {:ok, registry_model} ->
        # Convert and enhance with legacy data
        jido_model = MetadataBridge.to_jido_model(registry_model)
        enhanced_model = enhance_single_model_with_legacy_data(jido_model, provider_id)
        {:ok, enhanced_model}

      {:error, :not_found} ->
        # Fallback to legacy adapter
        get_model_from_legacy_adapter(provider_id, model_name)

      {:error, reason} ->
        Logger.warning(
          "ReqLLM registry error for #{provider_id}:#{model_name}: #{inspect(reason)}"
        )

        get_model_from_legacy_adapter(provider_id, model_name)
    end
  rescue
    error ->
      Logger.error("Model lookup error for #{provider_id}:#{model_name}: #{inspect(error)}")
      {:error, "Failed to get model: #{inspect(error)}"}
  end

  @doc """
  Discovers models using advanced filtering capabilities.

  Leverages ReqLLM registry's rich metadata for sophisticated model discovery
  based on capabilities, performance, cost, and other criteria.

  ## Parameters
    - filters: Keyword list of filtering criteria

  ## Supported Filters
    - :capability - Filter by model capabilities (:tool_call, :reasoning, etc.)
    - :max_cost_per_token - Maximum cost per token in USD
    - :min_context_length - Minimum context window size
    - :modality - Required input/output modality (:text, :image, :audio)
    - :tier - Performance tier (:premium, :standard, :economy)

  ## Returns
    - {:ok, models} with filtered list of enhanced models
    - {:error, reason} if discovery fails

  ## Examples

      # Find models with tool calling and large context
      {:ok, models} = discover_models([
        capability: :tool_call,
        min_context_length: 128_000
      ])

      # Find cost-effective text models
      {:ok, models} = discover_models([
        modality: :text,
        max_cost_per_token: 0.0005,
        tier: :standard
      ])

  """
  @spec discover_models(model_filter()) :: {:ok, [Jido.AI.Model.t()]} | {:error, term()}
  def discover_models(filters \\ []) do
    start_time = System.monotonic_time(:microsecond)

    # Get all models from registry
    result =
      case list_models() do
        {:ok, models} ->
          # Build capability index if not exists
          ensure_capability_index(models)

          # Apply filters using optimized path
          filtered_models = apply_filters_optimized(models, filters)
          {:ok, filtered_models}

        {:error, reason} ->
          {:error, reason}
      end

    # Emit telemetry event
    duration_us = System.monotonic_time(:microsecond) - start_time

    model_count =
      case result do
        {:ok, models} when is_list(models) -> length(models)
        _ -> 0
      end

    try do
      :telemetry.execute(
        [:jido, :registry, :discover_models],
        %{duration: duration_us * 1.0, model_count: model_count},
        %{filters: filters}
      )
    rescue
      e ->
        Logger.warning("Telemetry execution failed: #{inspect(e)}")
    end

    result
  rescue
    error ->
      Logger.error("Model discovery error: #{inspect(error)}")
      {:error, "Failed to discover models: #{inspect(error)}"}
  end

  @doc """
  Gets comprehensive statistics about the model registry.

  Returns information about provider coverage, model counts, capabilities
  distribution, and other registry metrics.

  ## Returns
    - {:ok, stats} with comprehensive registry statistics
    - {:error, reason} if statistics cannot be computed

  ## Example Output

      {:ok, %{
        total_models: 2047,
        total_providers: 57,
        registry_models: 2000,
        legacy_models: 47,
        capabilities_distribution: %{
          tool_call: 1200,
          reasoning: 800,
          multimodal: 300
        },
        provider_coverage: %{
          anthropic: 15,
          openai: 25,
          google: 12,
          # ...
        }
      }}

  """
  @spec get_registry_stats() :: {:ok, map()} | {:error, term()}
  def get_registry_stats do
    case list_models() do
      {:ok, models} ->
        stats = calculate_registry_statistics(models)
        {:ok, stats}

      {:error, reason} ->
        {:error, reason}
    end
  rescue
    error ->
      Logger.error("Registry stats error: #{inspect(error)}")
      {:error, "Failed to compute registry statistics: #{inspect(error)}"}
  end

  # Private helper functions

  defp get_models_from_registry(nil) do
    # Get all providers and their models
    case Adapter.list_providers() do
      {:ok, providers} ->
        all_models =
          providers
          |> Enum.flat_map(fn provider ->
            try do
              case Adapter.list_models(provider) do
                {:ok, models} ->
                  Enum.flat_map(models, fn model ->
                    try do
                      [MetadataBridge.to_jido_model(model)]
                    rescue
                      e ->
                        Logger.warning("Failed to convert model from #{provider}: #{inspect(e)}")
                        []
                    end
                  end)

                {:error, _} ->
                  []
              end
            rescue
              e ->
                Logger.warning("Failed to list models for provider #{provider}: #{inspect(e)}")
                []
            end
          end)

        {:ok, all_models}

      {:error, reason} ->
        {:error, reason}
    end
  end

  defp get_models_from_registry(provider_id) when is_atom(provider_id) do
    case Adapter.list_models(provider_id) do
      {:ok, registry_models} ->
        jido_models = Enum.map(registry_models, &MetadataBridge.to_jido_model/1)
        {:ok, jido_models}

      {:error, reason} ->
        {:error, reason}
    end
  end

  defp enhance_with_legacy_data(registry_models, _provider_id) do
    # For now, return registry models as-is
    # Future: enhance with legacy adapter data where available
    registry_models
  end

  defp enhance_single_model_with_legacy_data(jido_model, _provider_id) do
    # For now, return model as-is
    # Future: enhance with legacy adapter-specific metadata
    jido_model
  end

  defp get_models_from_legacy_adapter(provider_id) do
    # Use existing Provider module for legacy model discovery
    case Provider.get_adapter_by_id(provider_id) do
      {:ok, adapter} when adapter != :reqllm_backed ->
        # Legacy adapter exists
        provider = %Provider{id: provider_id, name: Atom.to_string(provider_id)}

        case Provider.models(provider, []) do
          {:ok, models} -> {:ok, models}
          {:error, reason} -> {:error, reason}
        end

      {:ok, :reqllm_backed} ->
        # Provider is ReqLLM-backed but registry failed
        {:error, "ReqLLM-backed provider #{provider_id} requires registry access"}

      {:error, reason} ->
        {:error, reason}
    end
  end

  defp get_models_from_all_legacy_adapters do
    # Get all cached models using existing Provider methods
    models = Provider.list_all_cached_models()
    {:ok, models}
  end

  defp get_model_from_legacy_adapter(provider_id, model_name) do
    case get_models_from_legacy_adapter(provider_id) do
      {:ok, models} ->
        case Enum.find(models, fn model ->
               model_id = Map.get(model, :id) || Map.get(model, "id")
               model_id == model_name
             end) do
          nil -> {:error, "Model #{model_name} not found for provider #{provider_id}"}
          model -> {:ok, model}
        end

      {:error, reason} ->
        {:error, reason}
    end
  end

  # Ensures capability index exists and is up to date
  defp ensure_capability_index(models) do
    unless CapabilityIndex.exists?() do
      case CapabilityIndex.build(models) do
        :ok ->
          :ok

        {:error, reason} ->
          Logger.warning(
            "Failed to build capability index: #{inspect(reason)}, falling back to non-indexed filtering"
          )

          :error
      end
    end
  end

  # Optimized filter application using capability index when possible
  defp apply_filters_optimized(models, []), do: models

  defp apply_filters_optimized(models, filters) do
    # Check if we can use capability index for optimization
    capability_filters = Keyword.get_values(filters, :capability)

    case capability_filters do
      [capability | _] when is_atom(capability) ->
        # Use index for capability filtering
        apply_filters_with_index(models, filters, capability)

      _ ->
        # Fallback to standard filtering
        apply_filters(models, filters)
    end
  end

  # Apply filters using capability index for O(1) capability lookup
  defp apply_filters_with_index(models, filters, capability) do
    # Get candidate models from index
    case CapabilityIndex.lookup_by_capability(capability, true) do
      {:ok, candidate_ids} ->
        # Build a map for O(1) model lookup, handling both atom and string keys
        model_map =
          Map.new(models, fn model ->
            model_id = Map.get(model, :id) || Map.get(model, "id")
            {model_id, model}
          end)

        # Get candidate models
        candidates =
          Enum.flat_map(candidate_ids, fn id ->
            case Map.get(model_map, id) do
              nil -> []
              model -> [model]
            end
          end)

        # Apply remaining filters to candidates only
        remaining_filters = Keyword.delete(filters, :capability)
        apply_filters(candidates, remaining_filters)

      {:error, :index_not_found} ->
        # Index not available, use standard filtering
        apply_filters(models, filters)
    end
  end

  defp apply_filters(models, []), do: models

  defp apply_filters(models, filters) do
    Enum.filter(models, fn model ->
      Enum.all?(filters, fn {filter_type, filter_value} ->
        apply_single_filter(model, filter_type, filter_value)
      end)
    end)
  end

  defp apply_single_filter(model, :capability, required_capability) do
    case model.capabilities do
      nil -> false
      capabilities -> Map.get(capabilities, required_capability, false)
    end
  end

  defp apply_single_filter(model, :max_cost_per_token, max_cost) do
    case get_model_cost_per_token(model) do
      # Unknown cost, allow through
      nil -> true
      cost -> cost <= max_cost
    end
  end

  defp apply_single_filter(model, :min_context_length, min_length) do
    case get_model_context_length(model) do
      # Unknown context length, filter out
      nil -> false
      length -> length >= min_length
    end
  end

  defp apply_single_filter(model, :modality, required_modality) do
    case model.modalities do
      # Assume text if unknown
      nil ->
        required_modality == :text

      modalities ->
        input_modalities = Map.get(modalities, :input, [])
        required_modality in input_modalities
    end
  end

  defp apply_single_filter(model, :tier, required_tier) do
    # Classify models by tier based on pricing and capabilities
    model_tier = classify_model_tier(model)
    model_tier == required_tier
  end

  defp apply_single_filter(model, :provider, required_provider) do
    # Filter models by provider
    provider = Map.get(model, :provider) || Map.get(model, "provider")
    provider == required_provider
  end

  defp apply_single_filter(_model, _filter_type, _filter_value) do
    # Unknown filter type, allow through
    true
  end

  defp get_model_cost_per_token(model) do
    # Extract cost per token from model pricing information
    cost = Map.get(model, :cost) || Map.get(model, "cost")

    case cost do
      nil ->
        nil

      cost when is_map(cost) ->
        # Use input cost as the primary cost metric, handle both atom and string keys
        input_cost = Map.get(cost, :input) || Map.get(cost, "input")
        if is_number(input_cost), do: input_cost, else: nil

      cost when is_number(cost) ->
        cost

      _ ->
        nil
    end
  end

  defp get_model_context_length(model) do
    # Extract context length from model metadata
    endpoints = Map.get(model, :endpoints) || Map.get(model, "endpoints")

    case endpoints do
      nil ->
        nil

      [] ->
        nil

      [endpoint | _] when is_map(endpoint) ->
        context = Map.get(endpoint, :context_length) || Map.get(endpoint, "context_length")
        if is_number(context), do: context, else: nil

      _ ->
        nil
    end
  end

  defp classify_model_tier(model) do
    # Classify model into performance tiers
    # This is a simplified classification
    cost = get_model_cost_per_token(model)
    context = get_model_context_length(model)

    cond do
      is_nil(cost) or is_nil(context) -> :unknown
      is_number(cost) and is_number(context) and cost > 0.001 and context > 100_000 -> :premium
      is_number(cost) and cost > 0.0005 -> :standard
      true -> :economy
    end
  end

  defp calculate_registry_statistics(models) do
    total_models = length(models)

    provider_counts =
      models
      |> Enum.group_by(& &1.provider)
      |> Enum.map(fn {provider, provider_models} -> {provider, length(provider_models)} end)
      |> Enum.into(%{})

    total_providers = map_size(provider_counts)

    # Count registry vs legacy models
    {registry_count, legacy_count} =
      Enum.reduce(models, {0, 0}, fn model, {reg_acc, leg_acc} ->
        if model.reqllm_id do
          {reg_acc + 1, leg_acc}
        else
          {reg_acc, leg_acc + 1}
        end
      end)

    # Capability distribution
    capabilities_distribution =
      models
      |> Enum.reduce(%{}, fn model, acc ->
        case model.capabilities do
          nil ->
            acc

          caps ->
            Enum.reduce(caps, acc, fn {cap, enabled}, cap_acc ->
              if enabled do
                Map.update(cap_acc, cap, 1, &(&1 + 1))
              else
                cap_acc
              end
            end)
        end
      end)

    %{
      total_models: total_models,
      total_providers: total_providers,
      registry_models: registry_count,
      legacy_models: legacy_count,
      provider_coverage: provider_counts,
      capabilities_distribution: capabilities_distribution
    }
  end
end<|MERGE_RESOLUTION|>--- conflicted
+++ resolved
@@ -118,18 +118,6 @@
 
   defp fetch_models_from_registry(provider_id) do
     # Primary path: ReqLLM registry
-<<<<<<< HEAD
-    result =
-      case get_models_from_registry(provider_id) do
-        {:ok, [_ | _] = registry_models} ->
-          # Enhance registry models with legacy adapter data if available
-          enhanced_models = enhance_with_legacy_data(registry_models, provider_id)
-          {:ok, enhanced_models}
-
-        {:ok, []} when not is_nil(provider_id) ->
-          # Fallback to legacy adapter for specific provider
-          get_models_from_legacy_adapter(provider_id)
-=======
     case get_models_from_registry(provider_id) do
       {:ok, [_ | _] = registry_models} ->
         # Enhance registry models with legacy adapter data if available
@@ -139,43 +127,22 @@
       {:ok, []} when not is_nil(provider_id) ->
         # Fallback to legacy adapter for specific provider
         get_models_from_legacy_adapter(provider_id)
->>>>>>> 44947168
-
-        {:ok, []} ->
-          # Fallback to all legacy adapters
-          get_models_from_all_legacy_adapters()
-
-        {:error, reason} ->
-          Logger.warning(
-            "ReqLLM registry unavailable: #{inspect(reason)}, falling back to legacy adapters"
-          )
-
-<<<<<<< HEAD
-          if provider_id do
-            get_models_from_legacy_adapter(provider_id)
-          else
-            get_models_from_all_legacy_adapters()
-          end
-      end
-
-    # Cache successful results for specific providers
-    case {result, provider_id} do
-      {{:ok, models}, pid} when is_atom(pid) and not is_nil(pid) ->
-        Jido.AI.Model.Registry.Cache.put(pid, models)
-
-      _ ->
-        :ok
-    end
-
-    result
-=======
+
+      {:ok, []} ->
+        # Fallback to all legacy adapters
+        get_models_from_all_legacy_adapters()
+
+      {:error, reason} ->
+        Logger.warning(
+          "ReqLLM registry unavailable: #{inspect(reason)}, falling back to legacy adapters"
+        )
+
         if provider_id do
           get_models_from_legacy_adapter(provider_id)
         else
           get_models_from_all_legacy_adapters()
         end
     end
->>>>>>> 44947168
   end
 
   @doc """
